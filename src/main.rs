use std::{collections::HashSet, env};

use color_eyre::eyre;
use k8s_openapi::api::discovery::v1::EndpointSlice;
use tracing::warn;

<<<<<<< HEAD
mod logging;
=======
>>>>>>> c1d7b3a3
mod operator;

// TODO: Remove clippy exception once we figure out how to perform the filtering
#[allow(dead_code)]
/// Exclude namespaces that contain NAIS app services we don't care about.
///   Will:
///    - expect comma-separated string lists in environment variable names supplied
///    - remove duplicate namespaces
///    - returns comma-separated string of format `namespace!=<namespace name>`
fn collate_excluded_namespaces(env_vars: &[&str]) -> String {
	let excluded_namespaces: HashSet<String> = env_vars
		.iter()
		.flat_map(|env_var| {
			let Ok(env_val) = env::var(env_var) else {
				warn!("Unable to read supplied env var: {}", env_var);
				return HashSet::new();
			};
			if env_val.is_empty() {
				warn!("Supplied env var was empty: {}", env_var);
				return HashSet::new();
			}
			env_val
				.split(',')
				.filter(|s| !s.is_empty())
				.map(|ns| format!("namespace!={ns}"))
				.collect()
		})
		.collect();
	excluded_namespaces
		.into_iter()
		.collect::<Vec<_>>()
		.join(",")
}

#[tokio::main]
async fn main() -> eyre::Result<()> {
	color_eyre::install()?;
<<<<<<< HEAD
	logging::init();
=======
	tracing_subscriber::fmt::init();
>>>>>>> c1d7b3a3

	operator::run(&collate_excluded_namespaces(&["PLATFORM_NAMESPACES"])).await?;
	Ok(())
}<|MERGE_RESOLUTION|>--- conflicted
+++ resolved
@@ -4,10 +4,7 @@
 use k8s_openapi::api::discovery::v1::EndpointSlice;
 use tracing::warn;
 
-<<<<<<< HEAD
 mod logging;
-=======
->>>>>>> c1d7b3a3
 mod operator;
 
 // TODO: Remove clippy exception once we figure out how to perform the filtering
@@ -45,11 +42,7 @@
 #[tokio::main]
 async fn main() -> eyre::Result<()> {
 	color_eyre::install()?;
-<<<<<<< HEAD
 	logging::init();
-=======
-	tracing_subscriber::fmt::init();
->>>>>>> c1d7b3a3
 
 	operator::run(&collate_excluded_namespaces(&["PLATFORM_NAMESPACES"])).await?;
 	Ok(())
